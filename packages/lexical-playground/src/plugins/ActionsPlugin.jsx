--- conflicted
+++ resolved
@@ -78,7 +78,6 @@
 
   const convertFromMarkdown = useCallback(() => {
     editor.update(() => {
-<<<<<<< HEAD
       const root = $getRoot();
       const children = root.getChildren();
       const count = children.length;
@@ -101,10 +100,7 @@
         editor,
         $createHorizontalRuleNode,
       );
-=======
-      $convertFromMarkdownString('', editor, null);
-      $getRoot().selectEnd();
->>>>>>> 3a2a7a52
+      root.selectEnd();
     });
   }, [editor]);
 
